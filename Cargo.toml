[package]
name = "sqliters"
version = "0.1.0"
edition = "2021"
description = "TUI application, which allows you to browse SQLite databases directly from the terminal."
licence = "MIT"
authors = ["Attila Repka"]

[package.metadata.deb]
revision = ""

# See more keys and their definitions at https://doc.rust-lang.org/cargo/reference/manifest.html

[dependencies]
anyhow = "1.0.86"
clap = { version = "4.5.4", features = ["derive"] }
crossterm = "0.28.1"
futures = "0.3.31"
hex = "0.4.3"
ratatui = "0.26.3"
<<<<<<< HEAD
serde_json = "1.0.117"
sqlx = { version = "0.8.2", features = ["sqlite", "runtime-tokio"] }
=======
serde_json = "1.0.133"
sqlx = { version = "0.8.1", features = ["sqlite", "runtime-tokio"] }
>>>>>>> cb470c8d
tokio = { version = "1.37.0", features = ["full"] }<|MERGE_RESOLUTION|>--- conflicted
+++ resolved
@@ -18,11 +18,6 @@
 futures = "0.3.31"
 hex = "0.4.3"
 ratatui = "0.26.3"
-<<<<<<< HEAD
-serde_json = "1.0.117"
 sqlx = { version = "0.8.2", features = ["sqlite", "runtime-tokio"] }
-=======
 serde_json = "1.0.133"
-sqlx = { version = "0.8.1", features = ["sqlite", "runtime-tokio"] }
->>>>>>> cb470c8d
 tokio = { version = "1.37.0", features = ["full"] }